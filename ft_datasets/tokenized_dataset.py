from streaming import StreamingDataset
from typing import Callable, Any, Tuple


class TokenisedDataset(StreamingDataset):
    dummy_sample = {
        'input_ids': [],
        'attention_mask': [],
        'labels': []
    }
    def __init__(self,
                 remote: str,
                 local: str,
                 shuffle: bool,
<<<<<<< HEAD
                 shuffle_seed:int,
                 shuffle_algo:str,
                 offset: int = 0
                 ) -> None:
        super().__init__(local=local, remote=remote, shuffle=shuffle, shuffle_seed=shuffle_seed,
                         shuffle_algo= shuffle_algo)
        self.offset = offset


    def __getitem__(self, idx: int) -> Any:
        if idx < self.offset:
            return self.dummy_sample
=======
                 shuffle_seed: int,
                 offset: int = 0
                 ) -> None:
        super().__init__(local=local, remote=remote, shuffle=shuffle, shuffle_seed=shuffle_seed)
        self.offset = offset

    def __getitem__(self, idx: int) -> Any:
        if idx < self.offset:
            return self.dummy_sample 
>>>>>>> 5a2f56aa
        obj = super().__getitem__(idx)
        obj['input_ids'] = obj['input_ids'].tolist()
        obj['attention_mask'] = obj['attention_mask'].tolist()
        obj['labels'] = obj['labels'].tolist()
        return obj


def get_tokenized_dataset(dataset_config, tokenizer, split="train", offset=0):
    # Create streaming dataset
    if split == "train":
        dataset = TokenisedDataset(local=dataset_config.data_path + "/train",
<<<<<<< HEAD
                                   remote=dataset_config.remote_data_path + "/train", shuffle=True,
                                   shuffle_seed=42, shuffle_algo= "py1s", offset=offset)

    else:
        dataset = TokenisedDataset(local=dataset_config.data_path + "/test",
                                   remote=dataset_config.remote_data_path + "/test", shuffle=False)
=======
                                   remote=dataset_config.remote_data_path + "/train", 
                                   shuffle=True,
                                   shuffle_seed=42)

    else:
        dataset = TokenisedDataset(local=dataset_config.data_path + "/test",
                                   remote=dataset_config.remote_data_path + "/test", 
                                   shuffle=True,
                                   shuffle_seed=42)
>>>>>>> 5a2f56aa

    return dataset<|MERGE_RESOLUTION|>--- conflicted
+++ resolved
@@ -8,11 +8,15 @@
         'attention_mask': [],
         'labels': []
     }
+    dummy_sample = {
+        'input_ids': [],
+        'attention_mask': [],
+        'labels': []
+    }
     def __init__(self,
                  remote: str,
                  local: str,
                  shuffle: bool,
-<<<<<<< HEAD
                  shuffle_seed:int,
                  shuffle_algo:str,
                  offset: int = 0
@@ -25,17 +29,6 @@
     def __getitem__(self, idx: int) -> Any:
         if idx < self.offset:
             return self.dummy_sample
-=======
-                 shuffle_seed: int,
-                 offset: int = 0
-                 ) -> None:
-        super().__init__(local=local, remote=remote, shuffle=shuffle, shuffle_seed=shuffle_seed)
-        self.offset = offset
-
-    def __getitem__(self, idx: int) -> Any:
-        if idx < self.offset:
-            return self.dummy_sample 
->>>>>>> 5a2f56aa
         obj = super().__getitem__(idx)
         obj['input_ids'] = obj['input_ids'].tolist()
         obj['attention_mask'] = obj['attention_mask'].tolist()
@@ -47,23 +40,11 @@
     # Create streaming dataset
     if split == "train":
         dataset = TokenisedDataset(local=dataset_config.data_path + "/train",
-<<<<<<< HEAD
                                    remote=dataset_config.remote_data_path + "/train", shuffle=True,
                                    shuffle_seed=42, shuffle_algo= "py1s", offset=offset)
 
     else:
         dataset = TokenisedDataset(local=dataset_config.data_path + "/test",
                                    remote=dataset_config.remote_data_path + "/test", shuffle=False)
-=======
-                                   remote=dataset_config.remote_data_path + "/train", 
-                                   shuffle=True,
-                                   shuffle_seed=42)
-
-    else:
-        dataset = TokenisedDataset(local=dataset_config.data_path + "/test",
-                                   remote=dataset_config.remote_data_path + "/test", 
-                                   shuffle=True,
-                                   shuffle_seed=42)
->>>>>>> 5a2f56aa
 
     return dataset