--- conflicted
+++ resolved
@@ -12,11 +12,9 @@
     enable_fsdp: bool=True
     low_cpu_fsdp: bool=False
     run_validation: bool=False
-<<<<<<< HEAD
     batch_size_training: int=4
-=======
+    run_validation: bool=False
     batch_size_training: int=6
->>>>>>> 8262b6fa
     num_epochs: int=2
     num_workers_dataloader: int=1
     lr: float=1e-4
